--- conflicted
+++ resolved
@@ -4,15 +4,9 @@
 
 from telegram import InlineKeyboardMarkup, InlineKeyboardButton
 
-<<<<<<< HEAD
-from bot_core.public_functions.error import BotError
-from utils import file_utils as file
-#from utils import db_utils as db
-from bot_core.data_repository import UsersRepository as UserRepo
-=======
 from bot_core.services.utils.error import BotError
 from utils import file_utils as file, db_utils as db
->>>>>>> ae0a6f35
+from bot_core.data_repository import UsersRepository as UserRepo
 from utils.logging_utils import setup_logging
 
 setup_logging()
